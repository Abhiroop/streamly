--- conflicted
+++ resolved
@@ -548,13 +548,8 @@
             Yield x s -> do
                 b <- f x
                 return $ if b then Yield x s else Stop
-<<<<<<< HEAD
             Skip s -> return $ Skip s
             Stop   -> return Stop
-=======
-            Skip s -> return (Skip s)
-            Stop -> return Stop
->>>>>>> 865a5901
 
 {-# INLINE takeWhile #-}
 takeWhile :: Monad m => (a -> Bool) -> Stream m a -> Stream m a
@@ -617,19 +612,11 @@
         case r of
             Yield x s -> do
                 b <- f x
-<<<<<<< HEAD
                 return $ if b
                          then Yield x s
                          else Skip s
             Skip s -> return $ Skip s
             Stop   -> return Stop
-=======
-                if b
-                then return $ Yield x s
-                else return $ Skip s
-            Skip s -> return $ Skip s
-            Stop -> return Stop
->>>>>>> 865a5901
 
 {-# INLINE filter #-}
 filter :: Monad m => (a -> Bool) -> Stream m a -> Stream m a
